--- conflicted
+++ resolved
@@ -1,10 +1,6 @@
 {
   "name": "@pnpm/win-x64",
-<<<<<<< HEAD
-  "version": "7.30.0",
-=======
   "version": "8.0.0-beta.0",
->>>>>>> c06f8918
   "license": "MIT",
   "publishConfig": {
     "bin": {
