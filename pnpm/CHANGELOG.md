--- conflicted
+++ resolved
@@ -1,6 +1,5 @@
 # pnpm
 
-<<<<<<< HEAD
 ## 9.0.0-alpha.0
 
 ### Major Changes
@@ -11,7 +10,7 @@
 - The default value of the `link-workspace-packages` setting changed from `true` to `false`. This means that by default, dependencies will be linked from workspace packages only when they are specified using the [workspace protocol](https://pnpm.io/workspaces#workspace-protocol-workspace).
 - Use the same directories on macOS as on Linux. Don't use directories inside `~/Library` on macOS [#7321](https://github.com/pnpm/pnpm/issues/7321).
 - The default value of the [hoist-workspace-packages](https://pnpm.io/npmrc#hoist-workspace-packages) is `true`.
-=======
+
 ## 8.14.1
 
 ### Patch Changes
@@ -20,7 +19,6 @@
 - Allow using token helpers in `pnpm publish` [#7316](https://github.com/pnpm/pnpm/issues/7316).
 - Handle Git repository names containing capital letters [#7488](https://github.com/pnpm/pnpm/pull/7488).
 - When `hoisted-workspace-packages` is `true` don't hoist the root package even if it has a name. Otherwise we would create a circular symlink.
->>>>>>> 388e1cc1
 
 ## 8.14.0
 
