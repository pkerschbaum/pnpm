--- conflicted
+++ resolved
@@ -1,10 +1,6 @@
 {
   "name": "@pnpm/plugin-commands-outdated",
-<<<<<<< HEAD
   "version": "3.0.48",
-=======
-  "version": "3.0.47",
->>>>>>> ba0675ed
   "description": "The outdated command of pnpm",
   "main": "lib/index.js",
   "typings": "lib/index.d.ts",
@@ -39,11 +35,7 @@
   "devDependencies": {
     "@pnpm/constants": "workspace:4.1.0",
     "@pnpm/filter-workspace-packages": "workspace:2.3.10",
-<<<<<<< HEAD
     "@pnpm/plugin-commands-installation": "workspace:3.5.21",
-=======
-    "@pnpm/plugin-commands-installation": "workspace:3.5.19",
->>>>>>> ba0675ed
     "@pnpm/prepare": "workspace:0.0.17",
     "@pnpm/types": "workspace:6.4.0",
     "@types/lru-cache": "^5.1.0",
@@ -58,20 +50,12 @@
     "@pnpm/command": "workspace:1.0.0",
     "@pnpm/common-cli-options-help": "workspace:0.3.1",
     "@pnpm/config": "workspace:11.14.0",
-<<<<<<< HEAD
     "@pnpm/default-resolver": "workspace:11.0.19",
-=======
-    "@pnpm/default-resolver": "workspace:11.0.18",
->>>>>>> ba0675ed
     "@pnpm/error": "workspace:1.4.0",
     "@pnpm/lockfile-file": "workspace:3.2.0",
     "@pnpm/matcher": "workspace:1.0.3",
     "@pnpm/modules-yaml": "workspace:8.0.6",
-<<<<<<< HEAD
     "@pnpm/outdated": "workspace:7.2.26",
-=======
-    "@pnpm/outdated": "workspace:7.2.25",
->>>>>>> ba0675ed
     "@pnpm/semver-diff": "^1.0.2",
     "@pnpm/store-path": "5.0.0-0",
     "@zkochan/table": "^1.0.0",
