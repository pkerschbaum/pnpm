--- conflicted
+++ resolved
@@ -1,11 +1,7 @@
 {
   "name": "@pnpm/package-store",
   "description": "A storage for packages",
-<<<<<<< HEAD
   "version": "10.1.18",
-=======
-  "version": "10.1.17",
->>>>>>> ba0675ed
   "author": "Zoltan Kochan <z@kochan.io> (https://www.kochan.io/)",
   "bugs": {
     "url": "https://github.com/pnpm/pnpm/issues"
@@ -39,11 +35,7 @@
     "write-json-file": "^4.3.0"
   },
   "devDependencies": {
-<<<<<<< HEAD
     "@pnpm/client": "workspace:2.0.22",
-=======
-    "@pnpm/client": "workspace:2.0.21",
->>>>>>> ba0675ed
     "@pnpm/logger": "^3.2.3",
     "@types/ramda": "^0.27.35",
     "@types/ssri": "^7.1.0",
