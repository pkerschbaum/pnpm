--- conflicted
+++ resolved
@@ -1,11 +1,7 @@
 {
   "name": "pnpm",
   "description": "Fast, disk space efficient package manager",
-<<<<<<< HEAD
   "version": "5.0.0-alpha.2",
-=======
-  "version": "4.14.2",
->>>>>>> 6a4f575f
   "author": "Zoltan Kochan <z@kochan.io> (https://www.kochan.io/)",
   "bin": {
     "pnpm": "bin/pnpm.js",
@@ -34,27 +30,15 @@
     "@pnpm/logger": "3.2.2",
     "@pnpm/parse-cli-args": "workspace:1.0.0",
     "@pnpm/plugin-commands-audit": "workspace:1.0.8",
-<<<<<<< HEAD
-    "@pnpm/plugin-commands-import": "workspace:1.0.11-alpha.2",
+    "@pnpm/plugin-commands-import": "workspace:1.0.12-alpha.2",
     "@pnpm/plugin-commands-installation": "workspace:2.0.0-alpha.2",
     "@pnpm/plugin-commands-listing": "workspace:1.0.9",
     "@pnpm/plugin-commands-outdated": "workspace:1.0.9",
     "@pnpm/plugin-commands-publishing": "workspace:2.0.0-alpha.0",
     "@pnpm/plugin-commands-rebuild": "workspace:1.0.11-alpha.1",
-    "@pnpm/plugin-commands-script-runners": "workspace:1.0.8",
+    "@pnpm/plugin-commands-script-runners": "workspace:1.1.0",
     "@pnpm/plugin-commands-server": "workspace:1.0.11-alpha.1",
     "@pnpm/plugin-commands-store": "workspace:2.0.0-alpha.1",
-=======
-    "@pnpm/plugin-commands-import": "workspace:1.0.11",
-    "@pnpm/plugin-commands-installation": "workspace:1.2.4",
-    "@pnpm/plugin-commands-listing": "workspace:1.0.9",
-    "@pnpm/plugin-commands-outdated": "workspace:1.0.9",
-    "@pnpm/plugin-commands-publishing": "workspace:1.0.12",
-    "@pnpm/plugin-commands-rebuild": "workspace:1.0.11",
-    "@pnpm/plugin-commands-script-runners": "workspace:1.1.0",
-    "@pnpm/plugin-commands-server": "workspace:1.0.10",
-    "@pnpm/plugin-commands-store": "workspace:1.0.10",
->>>>>>> 6a4f575f
     "@pnpm/run-npm": "workspace:2.0.1",
     "@pnpm/tabtab": "0.0.1",
     "@pnpm/types": "workspace:5.0.0",
